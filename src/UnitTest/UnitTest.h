// ----------------------------------------------------------------------------
// -                        Open3D: www.open3d.org                            -
// ----------------------------------------------------------------------------
// The MIT License (MIT)
//
// Copyright (c) 2018 www.open3d.org
//
// Permission is hereby granted, free of charge, to any person obtaining a copy
// of this software and associated documentation files (the "Software"), to deal
// in the Software without restriction, including without limitation the rights
// to use, copy, modify, merge, publish, distribute, sublicense, and/or sell
// copies of the Software, and to permit persons to whom the Software is
// furnished to do so, subject to the following conditions:
//
// The above copyright notice and this permission notice shall be included in
// all copies or substantial portions of the Software.
//
// THE SOFTWARE IS PROVIDED "AS IS", WITHOUT WARRANTY OF ANY KIND, EXPRESS OR
// IMPLIED, INCLUDING BUT NOT LIMITED TO THE WARRANTIES OF MERCHANTABILITY,
// FITNESS FOR A PARTICULAR PURPOSE AND NONINFRINGEMENT. IN NO EVENT SHALL THE
// AUTHORS OR COPYRIGHT HOLDERS BE LIABLE FOR ANY CLAIM, DAMAGES OR OTHER
// LIABILITY, WHETHER IN AN ACTION OF CONTRACT, TORT OR OTHERWISE, ARISING
// FROM, OUT OF OR IN CONNECTION WITH THE SOFTWARE OR THE USE OR OTHER DEALINGS
// IN THE SOFTWARE.
// ----------------------------------------------------------------------------

#pragma once

#include <gtest/gtest.h>
#include <Eigen/Core>
#include <vector>

#include "Print.h"
#include "Rand.h"
#include "Sort.h"

namespace unit_test
{
    // thresholds for comparing floating point values
    const double THRESHOLD_1E_6 = 1e-6;

    // Eigen Zero()
    const Eigen::Vector2d Zero2d = Eigen::Vector2d::Zero();
    const Eigen::Vector3d Zero3d = Eigen::Vector3d::Zero();
    const Eigen::Matrix<double, 6, 1> Zero6d = Eigen::Matrix<double, 6, 1>::Zero();
    const Eigen::Vector2i Zero2i = Eigen::Vector2i::Zero();

    // Mechanism for reporting unit tests for which there is no implementation yet.
    void NotImplemented();

    // Equal test.
    template<class T, int M, int N>
    void ExpectEQ(const Eigen::Matrix<T, M, N>& v0,
                  const Eigen::Matrix<T, M, N>& v1)
    {
        EXPECT_EQ(v0.size(), v1.size());
        for (int i = 0; i < v0.size(); i++)
            EXPECT_NEAR(v0.coeff(i), v1.coeff(i), THRESHOLD_1E_6);
    }
<<<<<<< HEAD
    template<class T, int M, int N>
    void ExpectEQ(const std::vector<Eigen::Matrix<T, M, N>>& v0,
                  const std::vector<Eigen::Matrix<T, M, N>>& v1)
    {
        EXPECT_EQ(v0.size(), v1.size());
        for (int i = 0; i < v0.size(); i++)
            ExpectEQ(v0[i], v1[i]);
    }
=======
>>>>>>> 7218a528

    // Equal test over Eigen::Vector2d components.
    void ExpectEQ(const Eigen::Vector2d& v0, const Eigen::Vector2d& v1);
    void ExpectEQ(const double& v00, const double& v01, const Eigen::Vector2d& v1);

    // Equal test over Eigen::Vector3d components.
    void ExpectEQ(const Eigen::Vector3d& v0, const Eigen::Vector3d& v1);
    void ExpectEQ(const double& v00, const double& v01, const double& v02, const Eigen::Vector3d& v1);

    // Equal test over Eigen::Matrix3d components.
    void ExpectEQ(const Eigen::Matrix3d& v0, const Eigen::Matrix3d& v1);

    // Equal test over Eigen::Vector2i components.
    void ExpectEQ(const Eigen::Vector2i& v0, const Eigen::Vector2i& v1);
    void ExpectEQ(const int& v00, const int& v01, const Eigen::Vector2i& v1);

    // Equal test over Eigen::Vector3i components.
    void ExpectEQ(const Eigen::Vector3i& v0, const Eigen::Vector3i& v1);
    void ExpectEQ(const int& v00, const int& v01, const int& v02, const Eigen::Vector3i& v1);

    // Less than or Equal test over Eigen::Vector3d components.
    void ExpectLE(const Eigen::Vector3d& v0, const Eigen::Vector3d& v1);
    void ExpectLE(const double& v00, const double& v01, const double& v02, const Eigen::Vector3d& v1);

    // Greater than or Equal test over Eigen::Vector3d components.
    void ExpectGE(const Eigen::Vector3d& v0, const Eigen::Vector3d& v1);
    void ExpectGE(const double& v00, const double& v01, const double& v02, const Eigen::Vector3d& v1);

    // Test equality of two arrays of int.
    void ExpectEQ(const int* const v0,
                  const int* const v1,
                  const size_t& size);

    // Test equality of two vectors of int.
    void ExpectEQ(const std::vector<int>& v0,
                  const std::vector<int>& v1);

    // Test equality of two arrays of double.
    void ExpectEQ(const double* const v0,
                  const double* const v1,
                  const size_t& size);

    // Test equality of two vectors of double.
    void ExpectEQ(const std::vector<double>& v0,
                  const std::vector<double>& v1);
}<|MERGE_RESOLUTION|>--- conflicted
+++ resolved
@@ -57,7 +57,6 @@
         for (int i = 0; i < v0.size(); i++)
             EXPECT_NEAR(v0.coeff(i), v1.coeff(i), THRESHOLD_1E_6);
     }
-<<<<<<< HEAD
     template<class T, int M, int N>
     void ExpectEQ(const std::vector<Eigen::Matrix<T, M, N>>& v0,
                   const std::vector<Eigen::Matrix<T, M, N>>& v1)
@@ -66,8 +65,6 @@
         for (int i = 0; i < v0.size(); i++)
             ExpectEQ(v0[i], v1[i]);
     }
-=======
->>>>>>> 7218a528
 
     // Equal test over Eigen::Vector2d components.
     void ExpectEQ(const Eigen::Vector2d& v0, const Eigen::Vector2d& v1);
