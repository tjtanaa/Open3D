--- conflicted
+++ resolved
@@ -31,54 +31,8 @@
 #include "Open3D/Visualization/Rendering/RendererStructs.h"
 #include "Open3D/Visualization/Rendering/Scene.h"
 
-<<<<<<< HEAD
 using namespace open3d;
 
-=======
-#if !defined(WIN32)
-#include <unistd.h>
-#else
-#include <io.h>
-#endif
-#include <fcntl.h>
-
-using namespace open3d;
-
-namespace {
-
-static bool readBinaryFile(const std::string &path,
-                           std::vector<char> *bytes,
-                           std::string *errorStr) {
-    bytes->clear();
-    if (errorStr) {
-        *errorStr = "";
-    }
-
-    // Open file
-    int fd = open(path.c_str(), O_RDONLY);
-    if (fd == -1) {
-        //        if (errorStr) {
-        //            *errorStr = getIOErrorString(errno);
-        //        }
-        return false;
-    }
-
-    // Get file size
-    size_t filesize = (size_t)lseek(fd, 0, SEEK_END);
-    lseek(fd, 0, SEEK_SET);  // reset file pointer back to beginning
-
-    // Read data
-    bytes->resize(filesize);
-    read(fd, bytes->data(), filesize);
-
-    // We're done, close and return
-    close(fd);
-    return true;
-}
-
-}  // namespace
-
->>>>>>> f9938a3a
 class DemoWindow : public gui::Window {
     using Super = Window;
 
@@ -182,12 +136,8 @@
         };
         auto materials2 = std::shared_ptr<gui::Combobox>(
                 new gui::Combobox({"One", "Two", "Three"}));
-<<<<<<< HEAD
-        //        auto materials3 = std::shared_ptr<gui::Combobox>(new gui::Combobox({"一", "二", "三"}));
-=======
         //        auto materials3 = std::shared_ptr<gui::Combobox>(new
         //        gui::Combobox({"一", "二", "三"}));
->>>>>>> f9938a3a
         auto matPanel = std::make_shared<gui::Vert>(
                 spacing, margins,
                 std::vector<std::shared_ptr<gui::Widget>>({
@@ -230,30 +180,11 @@
         AddChild(rightPanel_);
 
         // Create materials
-<<<<<<< HEAD
         std::string resourcePath =
                 gui::Application::GetInstance().GetResourcePath();
         auto nonmetalPath = resourcePath + "/nonmetal.filamat";
         visualization::MaterialHandle nonmetal = GetRenderer().AddMaterial(
                 visualization::MaterialLoadRequest(nonmetalPath.data()));
-=======
-        visualization::MaterialHandle nonmetal;
-
-        std::string errorStr;
-        std::vector<char> materialData;
-        std::string resourcePath =
-                gui::Application::GetInstance().GetResourcePath();
-
-        if (!readBinaryFile(resourcePath + "/nonmetal.filamat", &materialData,
-                            &errorStr)) {
-            std::cout << "WARNING: Could not read non metal material"
-                      << "(" << errorStr << ")."
-                      << "Will use default material instead." << std::endl;
-        } else {
-            nonmetal = GetRenderer().AddMaterial(materialData.data(),
-                                                 materialData.size());
-        }
->>>>>>> f9938a3a
 
         auto redPlastic = GetRenderer()
                                   .ModifyMaterial(nonmetal)
@@ -296,11 +227,7 @@
         sceneWidget_->GetCameraManipulator()->SetFov(90.0f);
         sceneWidget_->GetCameraManipulator()->SetNearPlane(0.1f);
         sceneWidget_->GetCameraManipulator()->SetFarPlane(50.0f);
-<<<<<<< HEAD
         sceneWidget_->GetCameraManipulator()->LookAt({0, 0, 0}, {-2, 10, 10});
-=======
-        sceneWidget_->GetCameraManipulator()->LookAt({0, 0, 5}, {10, 10, 10});
->>>>>>> f9938a3a
 
         // Create light
         visualization::LightDescription lightDescription;
@@ -314,7 +241,6 @@
         sphere->ComputeVertexNormals();
 
         // Add geometry
-<<<<<<< HEAD
         {
             using Transform = visualization::Scene::Transform;
 
@@ -341,15 +267,6 @@
                     sceneWidget_->GetScene()->AddGeometry(*sphere, blueCeramic);
             sceneWidget_->GetScene()->SetEntityTransform(blueSphere, t);
         }
-=======
-        sceneWidget_->GetScene()->AddGeometry(*sphere, white);
-        sceneWidget_->GetScene()->AddGeometry(*sphere, redPlastic);
-        // sceneWidget_->AddMesh(mesh, 2, 0, 0);
-        sceneWidget_->GetScene()->AddGeometry(*sphere, green);
-        // sceneWidget_->AddMesh(mesh, 0, 2, 0);
-        sceneWidget_->GetScene()->AddGeometry(*sphere, blueCeramic);
-        // sceneWidget_->AddMesh(mesh, 0, 0, 2);
->>>>>>> f9938a3a
 
         AddChild(sceneWidget_);
     }
